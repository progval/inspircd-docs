.*
*.diff
*.egg-info
dist
site

<<<<<<< HEAD
!.git*
!.travis.yml
!.yamllint
=======
!.git*
>>>>>>> 0c038699
<|MERGE_RESOLUTION|>--- conflicted
+++ resolved
@@ -4,10 +4,5 @@
 dist
 site
 
-<<<<<<< HEAD
 !.git*
-!.travis.yml
-!.yamllint
-=======
-!.git*
->>>>>>> 0c038699
+!.yamllint